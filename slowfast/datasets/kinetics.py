#!/usr/bin/env python3
# Copyright (c) Facebook, Inc. and its affiliates. All Rights Reserved.

import os
import random
import torch
import torch.utils.data
from fvcore.common.file_io import PathManager

import slowfast.utils.logging as logging

from . import decoder as decoder
from . import utils as utils
from . import video_container as container
from .build import DATASET_REGISTRY

logger = logging.get_logger(__name__)


@DATASET_REGISTRY.register()
class Kinetics(torch.utils.data.Dataset):
    """
    Kinetics video loader. Construct the Kinetics video loader, then sample
    clips from the videos. For training and validation, a single clip is
    randomly sampled from every video with random cropping, scaling, and
    flipping. For testing, multiple clips are uniformaly sampled from every
    video with uniform cropping. For uniform cropping, we take the left, center,
    and right crop if the width is larger than height, or take top, center, and
    bottom crop if the height is larger than the width.
    """

    def __init__(self, cfg, mode, num_retries=10):
        """
        Construct the Kinetics video loader with a given csv file. The format of
        the csv file is:
        ```
        path_to_video_1 label_1
        path_to_video_2 label_2
        ...
        path_to_video_N label_N
        ```
        其中，视频的绝对路径是 os.path.join(cfg.DATA.PATH_PREFIX, path_to_video_N)
        label_N 指的是数字标签
        Args:
            cfg (CfgNode): configs.
            mode (string): Options includes `train`, `val`, or `test` mode.
                For the train and val mode, the data loader will take data
                from the train or val set, and sample one clip per video.
                For the test mode, the data loader will take data from test set,
                and sample multiple clips per video.
            num_retries (int): number of retries.
        """
        # Only support train, val, and test mode.
        assert mode in [
            "train",
            "val",
            "test",
        ], "Split '{}' not supported for Kinetics".format(mode)
        self.mode = mode
        self.cfg = cfg

        self._video_meta = {}
        self._num_retries = num_retries
        # For training or validation mode, one single clip is sampled from every
        # video. For testing, NUM_ENSEMBLE_VIEWS clips are sampled from every
        # video. For every clip, NUM_SPATIAL_CROPS is cropped spatially from
        # the frames.
        if self.mode in ["train", "val"]:
            self._num_clips = 1
        elif self.mode in ["test"]:
            self._num_clips = (
                cfg.TEST.NUM_ENSEMBLE_VIEWS * cfg.TEST.NUM_SPATIAL_CROPS
            )

        logger.info("Constructing Kinetics {}...".format(mode))
        self._construct_loader()

    def _construct_loader(self):
        """
        Construct the video loader.
        构造函数调用，作用是构建了三个list和一个dict
        _path_to_videos 记录了所有视频文件的路径
        _labels 记录了所有视频的标签
        _spatial_temporal_idx 记录了所有视频的 spatial_temporal_idx
            对于 train/val 阶段来说，每个输入视频对应一个样本（clip）
            对于 test 来说，每个输入视频对应 cfg.TEST.NUM_ENSEMBLE_VIEWS * cfg.TEST.NUM_SPATIAL_CROPS 个样本
            样本编号就是所谓的 spatial_temporal_idx
        _video_meta 中，key为样本编号（所谓样本，就是上面_spatial_temporal_idx中介绍的概念）
            value为空字典
        """
        path_to_file = os.path.join(
            self.cfg.DATA.PATH_TO_DATA_DIR, "{}.csv".format(self.mode)
        )
        assert PathManager.exists(path_to_file), "{} dir not found".format(
            path_to_file
        )

        self._path_to_videos = []
        self._labels = []
        self._spatial_temporal_idx = []
        with PathManager.open(path_to_file, "r") as f:
            for clip_idx, path_label in enumerate(f.read().splitlines()):
                assert (
                    len(path_label.split(self.cfg.DATA.PATH_LABEL_SEPARATOR))
                    == 2
                )
                path, label = path_label.split(
                    self.cfg.DATA.PATH_LABEL_SEPARATOR
                )
                for idx in range(self._num_clips):
                    self._path_to_videos.append(
                        os.path.join(self.cfg.DATA.PATH_PREFIX, path)
                    )
                    self._labels.append(int(label))
                    self._spatial_temporal_idx.append(idx)
                    self._video_meta[clip_idx * self._num_clips + idx] = {}
        assert (
            len(self._path_to_videos) > 0
        ), "Failed to load Kinetics split {} from {}".format(
            self._split_idx, path_to_file
        )
        logger.info(
            "Constructing kinetics dataloader (size: {}) from {}".format(
                len(self._path_to_videos), path_to_file
            )
        )

    def __getitem__(self, index):
        """
        根据视频下标获取对应视频，并进行帧采样
        Given the video index, return the list of frames, label, and video
        index if the video can be fetched and decoded successfully, otherwise
        repeatly find a random video that can be decoded as a replacement.
        Args:
            index (int): the video index provided by the pytorch sampler.
        Returns:
            frames (tensor): the frames of sampled from the video. The dimension
                is `channel` x `num frames` x `height` x `width`.
            label (int): the label of the current video.
            index (int): if the video provided by pytorch sampler can be
                decoded, then return the index of the video. If not, return the
                index of the video replacement that can be decoded.
        """
        short_cycle_idx = None
        # When short cycle is used, input index is a tupple.
        if isinstance(index, tuple):
            index, short_cycle_idx = index

        # 设置一些参数
        if self.mode in ["train", "val"]:
            # -1 indicates random sampling.
            temporal_sample_index = -1
            spatial_sample_index = -1
            min_scale = self.cfg.DATA.TRAIN_JITTER_SCALES[0]
            max_scale = self.cfg.DATA.TRAIN_JITTER_SCALES[1]
            crop_size = self.cfg.DATA.TRAIN_CROP_SIZE
            if short_cycle_idx in [0, 1]:
                crop_size = int(
                    round(
                        self.cfg.MULTIGRID.SHORT_CYCLE_FACTORS[short_cycle_idx]
                        * self.cfg.MULTIGRID.DEFAULT_S
                    )
                )
            if self.cfg.MULTIGRID.DEFAULT_S > 0:
                # Decreasing the scale is equivalent to using a larger "span"
                # in a sampling grid.
                min_scale = int(
                    round(
                        float(min_scale)
                        * crop_size
                        / self.cfg.MULTIGRID.DEFAULT_S
                    )
                )
        elif self.mode in ["test"]:
            temporal_sample_index = (
                self._spatial_temporal_idx[index]
                // self.cfg.TEST.NUM_SPATIAL_CROPS
            )
            # spatial_sample_index is in [0, 1, 2]. Corresponding to left,
            # center, or right if width is larger than height, and top, middle,
            # or bottom if height is larger than width.
            spatial_sample_index = (
                (
                    self._spatial_temporal_idx[index]
                    % self.cfg.TEST.NUM_SPATIAL_CROPS
                )
                if self.cfg.TEST.NUM_SPATIAL_CROPS > 1
                else 1
            )
            min_scale, max_scale, crop_size = (
                [self.cfg.DATA.TEST_CROP_SIZE] * 3
                if self.cfg.TEST.NUM_SPATIAL_CROPS > 1
                else [self.cfg.DATA.TRAIN_JITTER_SCALES[0]] * 2
                + [self.cfg.DATA.TEST_CROP_SIZE]
            )
            # The testing is deterministic and no jitter should be performed.
            # min_scale, max_scale, and crop_size are expect to be the same.
            assert len({min_scale, max_scale}) == 1
        else:
            raise NotImplementedError(
                "Does not support {} mode".format(self.mode)
            )
        sampling_rate = utils.get_random_sampling_rate(
            self.cfg.MULTIGRID.LONG_CYCLE_SAMPLING_RATE,
            self.cfg.DATA.SAMPLING_RATE,
        )

        # 解码视频，获取其中的一个片段
        # 如果指定视频不能解码，则随机选择另外一个视频（根据下标随机选择）
        # Try to decode and sample a clip from a video. If the video can not be
        # decoded, repeatly find a random video replacement that can be decoded.
<<<<<<< HEAD
        for _ in range(self._num_retries):
            # 视频解码方式有两种，torchvision和pyav
            # 通过 cfg.DATA.DECODING_BACKEND 控制
=======
        for i_try in range(self._num_retries):
>>>>>>> 9dd49237
            video_container = None
            try:
                video_container = container.get_video_container(
                    self._path_to_videos[index],
                    self.cfg.DATA_LOADER.ENABLE_MULTI_THREAD_DECODE,
                    self.cfg.DATA.DECODING_BACKEND,
                )
            except Exception as e:
                logger.info(
                    "Failed to load video from {} with error {}".format(
                        self._path_to_videos[index], e
                    )
                )
            # Select a random video if the current video was not able to access.
            if video_container is None:
                logger.warning(
                    "Failed to meta load video idx {} from {}; trial {}".format(
                        index, self._path_to_videos[index], i_try
                    )
                )
                if (
                    self.mode not in ["test"]
                    and i_try > self._num_retries // 2
                ):
                    # let's try another one
                    index = random.randint(0, len(self._path_to_videos) - 1)
                continue
            
            # 执行解码，并采样
            # Decode video. Meta info is used to perform selective decoding.
            frames = decoder.decode(
                video_container,
                sampling_rate,
                self.cfg.DATA.NUM_FRAMES,
                temporal_sample_index,
                self.cfg.TEST.NUM_ENSEMBLE_VIEWS,
                video_meta=self._video_meta[index],
                target_fps=self.cfg.DATA.TARGET_FPS,
                backend=self.cfg.DATA.DECODING_BACKEND,
                max_spatial_scale=min_scale,
            )

            # 解码失败，再随机选择一个视频，执行一次
            # If decoding failed (wrong format, video is too short, and etc),
            # select another video.
            if frames is None:
                logger.warning(
                    "Failed to decode video idx {} from {}; trial {}".format(
                        index, self._path_to_videos[index], i_try
                    )
                )
                if (
                    self.mode not in ["test"]
                    and i_try > self._num_retries // 2
                ):
                    # let's try another one
                    index = random.randint(0, len(self._path_to_videos) - 1)
                continue
            
            # 数据预处理
            # Perform color normalization.
            frames = utils.tensor_normalize(
                frames, self.cfg.DATA.MEAN, self.cfg.DATA.STD
            )
            # T H W C -> C T H W.
            frames = frames.permute(3, 0, 1, 2)
            
            # 数据增强
            # train 随机短边resize+random crop+random flip
            # val/test 就是固定resize+左中右三选一（或上中下三选一）切片
            # Perform data augmentation.
            frames = utils.spatial_sampling(
                frames,
                spatial_idx=spatial_sample_index,
                min_scale=min_scale,
                max_scale=max_scale,
                crop_size=crop_size,
                random_horizontal_flip=self.cfg.DATA.RANDOM_FLIP,
                inverse_uniform_sampling=self.cfg.DATA.INV_UNIFORM_SAMPLE,
            )

            label = self._labels[index]

            # 为多路输入构建不同的数据
            # 主要就是针对 slowfast 中的 slow 分支和 fast 分支
            frames = utils.pack_pathway_output(self.cfg, frames)
            return frames, label, index, {}
        else:
            raise RuntimeError(
                "Failed to fetch video after {} retries.".format(
                    self._num_retries
                )
            )

    def __len__(self):
        """
        Returns:
            (int): the number of videos in the dataset.
        """
        return len(self._path_to_videos)<|MERGE_RESOLUTION|>--- conflicted
+++ resolved
@@ -209,13 +209,9 @@
         # 如果指定视频不能解码，则随机选择另外一个视频（根据下标随机选择）
         # Try to decode and sample a clip from a video. If the video can not be
         # decoded, repeatly find a random video replacement that can be decoded.
-<<<<<<< HEAD
-        for _ in range(self._num_retries):
+        for i_try in range(self._num_retries):
             # 视频解码方式有两种，torchvision和pyav
             # 通过 cfg.DATA.DECODING_BACKEND 控制
-=======
-        for i_try in range(self._num_retries):
->>>>>>> 9dd49237
             video_container = None
             try:
                 video_container = container.get_video_container(
