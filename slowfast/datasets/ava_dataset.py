--- conflicted
+++ resolved
@@ -54,20 +54,14 @@
             cfg (CfgNode): config
         """
         # Loading frame paths.
-<<<<<<< HEAD
         # 输出两个 list，list的下标对应 video_id
         # _image_paths 中保存 video_id 对应视频的所有帧的绝对路径
         # _video_idx_to_name 中保存 video_id 对应的视频名称
         # 视频名称指的是 1j20qq1JyX4 这样的形式
-        self._image_paths, self._video_idx_to_name = ava_helper.load_image_lists(
-            cfg, is_train=(self._split == "train")
-        )
-=======
         (
             self._image_paths,
             self._video_idx_to_name,
         ) = ava_helper.load_image_lists(cfg, is_train=(self._split == "train"))
->>>>>>> c1b080a5
 
         # 输出一个字典
         # boxes_and_labels[video_name_str][frame_sec_int] = list(tuple(bbox_int_list, labels_int_list))
