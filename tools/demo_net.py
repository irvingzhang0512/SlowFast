#!/usr/bin/env python3
# Copyright (c) Facebook, Inc. and its affiliates. All Rights Reserved.

import numpy as np
from time import time
import cv2
import pandas as pd
import torch
import tqdm
from detectron2 import model_zoo
from detectron2.config import get_cfg
from detectron2.engine import DefaultPredictor

import slowfast.utils.checkpoint as cu
import slowfast.utils.distributed as du
from slowfast.datasets import cv2_transform
from slowfast.datasets.cv2_transform import scale
from slowfast.datasets.utils import tensor_normalize
from slowfast.models import build
from slowfast.utils import logging, misc

logger = logging.get_logger(__name__)
np.random.seed(20)


class VideoReader(object):
    def __init__(self, cfg):
        self.source = cfg.DEMO.DATA_SOURCE
        self.display_width = cfg.DEMO.DISPLAY_WIDTH
        self.display_height = cfg.DEMO.DISPLAY_HEIGHT
        try:  # OpenCV needs int to read from webcam.
            self.source = int(self.source)
        except ValueError:
            pass
        self.cap = cv2.VideoCapture(self.source)
        if self.display_width > 0 and self.display_height > 0:
            self.cap.set(cv2.CAP_PROP_FRAME_WIDTH, self.display_width)
            self.cap.set(cv2.CAP_PROP_FRAME_HEIGHT, self.display_height)
        else:
            self.display_width = int(self.cap.get(cv2.CAP_PROP_FRAME_WIDTH))
            self.display_height = int(self.cap.get(cv2.CAP_PROP_FRAME_HEIGHT))
        if not self.cap.isOpened():
            raise IOError("Video {} cannot be opened".format(self.source))
        self.output_file = None
        if cfg.DEMO.OUTPUT_FILE != "":
            self.output_file = self.get_output_file(cfg.DEMO.OUTPUT_FILE)

    def __iter__(self):
        return self

    def __next__(self):
        was_read, frame = self.cap.read()
        if not was_read:
            ## reiterate the video instead of quiting.
            self.cap.set(cv2.CAP_PROP_POS_FRAMES, 0)
            frame = None

        return was_read, frame

    def get_output_file(self, path):
        return cv2.VideoWriter(
            filename=path,
            fourcc=cv2.VideoWriter_fourcc(*"mp4v"),
            fps=float(30),
            frameSize=(self.display_width, self.display_height),
            isColor=True,
        )

    def display(self, frame):
        if self.output_file is None:
            cv2.imshow("SlowFast", frame)
        else:
            self.output_file.write(frame)

    def clean(self):
        self.cap.release()
        if self.output_file is None:
            cv2.destroyAllWindows()
        else:
            self.output_file.release()


def demo(cfg):
    """
    Run inference on an input video or stream from webcam.
    Args:
        cfg (CfgNode): configs. Details can be found in
            slowfast/config/defaults.py
    """
    # Set random seed from configs.
    np.random.seed(cfg.RNG_SEED)
    torch.manual_seed(cfg.RNG_SEED)

    # Setup logging format.
    logging.setup_logging()

    # Print config.
    logger.info("Run demo with config:")
    logger.info(cfg)
    # Build the video model and print model statistics.
    model = build.build_model(cfg)
    model.eval()
    misc.log_model_info(model, cfg)

    # Load a checkpoint to test if applicable.
    if cfg.TEST.CHECKPOINT_FILE_PATH != "":
        ckpt = cfg.TEST.CHECKPOINT_FILE_PATH
    elif cu.has_checkpoint(cfg.OUTPUT_DIR):
        ckpt = cu.get_last_checkpoint(cfg.OUTPUT_DIR)
    elif cfg.TRAIN.CHECKPOINT_FILE_PATH != "":
        # If no checkpoint found in TEST.CHECKPOINT_FILE_PATH or in the current
        # checkpoint folder, try to load checkpoint from
        # TRAIN.CHECKPOINT_FILE_PATH and test it.
        ckpt = cfg.TRAIN.CHECKPOINT_FILE_PATH
    else:
        raise NotImplementedError("Unknown way to load checkpoint.")

    cu.load_checkpoint(
        ckpt,
        model,
        cfg.NUM_GPUS > 1,
        None,
        inflation=False,
        convert_from_caffe2="caffe2"
        in [cfg.TEST.CHECKPOINT_TYPE, cfg.TRAIN.CHECKPOINT_TYPE],
    )

    if cfg.DETECTION.ENABLE:
        # Load object detector from detectron2.
        dtron2_cfg_file = cfg.DEMO.DETECTRON2_OBJECT_DETECTION_MODEL_CFG
        dtron2_cfg = get_cfg()
        dtron2_cfg.merge_from_file(model_zoo.get_config_file(dtron2_cfg_file))
        dtron2_cfg.MODEL.ROI_HEADS.SCORE_THRESH_TEST = 0.9
        dtron2_cfg.MODEL.WEIGHTS = (
            cfg.DEMO.DETECTRON2_OBJECT_DETECTION_MODEL_WEIGHTS)
        logger.info("Initialize detectron2 model.")
        object_predictor = DefaultPredictor(dtron2_cfg)
        # Load the labels of AVA dataset
        with open(cfg.DEMO.LABEL_FILE_PATH) as f:
            labels = f.read().split("\n")[:-1]
        palette = np.random.randint(64, 128, (len(labels), 3)).tolist()
        boxes = []
        logger.info("Finish loading detectron2")
    else:
        # Load the labels of Kinectics-400 dataset.
        labels_df = pd.read_csv(cfg.DEMO.LABEL_FILE_PATH)
        labels = labels_df["name"].values

    frame_provider = VideoReader(cfg)

    seq_len = cfg.DATA.NUM_FRAMES * cfg.DATA.SAMPLING_RATE
    frames = []
    pred_labels = []
    s = 0.0
    for able_to_read, frame in tqdm.tqdm(frame_provider):
        if not able_to_read:
            # when reaches the end frame, clear the buffer and continue to the next one.
            frames = []
            break

        if len(frames) != seq_len:
            frame_processed = cv2.cvtColor(frame, cv2.COLOR_BGR2RGB)
            frame_processed = scale(cfg.DATA.TEST_CROP_SIZE, frame_processed)
            frames.append(frame_processed / 255.)
            if cfg.DETECTION.ENABLE and len(frames) == seq_len // 2 - 1:
                mid_frame = frame

        if len(frames) == seq_len:
            start = time()
            if cfg.DETECTION.ENABLE:
                if cfg.DEMO.USE_MID_FRAME:
                    detect_frame = mid_frame
                else:
                    detect_frame = frame
                outputs = object_predictor(detect_frame)
                fields = outputs["instances"]._fields
                pred_classes = fields["pred_classes"]
                selection_mask = pred_classes == 0
                # acquire person boxes.
                pred_classes = pred_classes[selection_mask]
                pred_boxes = fields["pred_boxes"].tensor[selection_mask]
                boxes = cv2_transform.scale_boxes(
                    cfg.DATA.TEST_CROP_SIZE,
                    pred_boxes,
                    frame_provider.display_height,
                    frame_provider.display_width,
                )
                boxes = torch.cat(
                    [torch.full((boxes.shape[0], 1), float(0)).cuda(), boxes],
                    axis=1,
                )
<<<<<<< HEAD
            inputs = tensor_normalize(torch.from_numpy(np.array(frames)),
                                      cfg.DATA.MEAN, cfg.DATA.STD)
=======
            inputs = torch.from_numpy(np.array(frames)).float() / 255.0
            inputs = tensor_normalize(inputs, cfg.DATA.MEAN, cfg.DATA.STD)
>>>>>>> 0a7067b8

            # T H W C -> C T H W.
            inputs = inputs.permute(3, 0, 1, 2)

            # 1 C T H W.
            inputs = inputs.unsqueeze(0)
            if cfg.MODEL.ARCH in cfg.MODEL.SINGLE_PATHWAY_ARCH:
                # Sample frames for the fast pathway.
                index = torch.linspace(0, inputs.shape[2] - 1,
                                       cfg.DATA.NUM_FRAMES).long()
                inputs = [torch.index_select(inputs, 2, index)]
            elif cfg.MODEL.ARCH in cfg.MODEL.MULTI_PATHWAY_ARCH:
                # Sample frames for the fast pathway.
                index = torch.linspace(0, inputs.shape[2] - 1,
                                       cfg.DATA.NUM_FRAMES).long()
                fast_pathway = torch.index_select(inputs, 2, index)

                # Sample frames for the slow pathway.
                index = torch.linspace(
                    0,
                    fast_pathway.shape[2] - 1,
                    fast_pathway.shape[2] // cfg.SLOWFAST.ALPHA,
                ).long()
                slow_pathway = torch.index_select(fast_pathway, 2, index)
                inputs = [slow_pathway, fast_pathway]
            else:
                raise NotImplementedError("Model arch {} is not in {}".format(
                    cfg.MODEL.ARCH,
                    cfg.MODEL.SINGLE_PATHWAY_ARCH +
                    cfg.MODEL.MULTI_PATHWAY_ARCH,
                ))

            # Transfer the data to the current GPU device.
            if isinstance(inputs, (list, )):
                for i in range(len(inputs)):
                    inputs[i] = inputs[i].cuda(non_blocking=True)
            else:
                inputs = inputs.cuda(non_blocking=True)

            # Perform the forward pass.
            if cfg.DETECTION.ENABLE:
                # When there is nothing in the scene,
                #   use a dummy variable to disable all computations below.
                if not len(boxes):
                    preds = torch.tensor([])
                else:
                    preds = model(inputs, boxes)
            else:
                preds = model(inputs)

            # Gather all the predictions across all the devices to perform ensemble.
            if cfg.NUM_GPUS > 1:
                preds = du.all_gather(preds)[0]

            if cfg.DETECTION.ENABLE:
                # This post processing was intendedly assigned to the cpu since my laptop GPU
                #   RTX 2080 runs out of its memory, if your GPU is more powerful, I'd recommend
                #   to change this section to make CUDA does the processing.
                preds = preds.cpu().detach().numpy()
                pred_masks = preds > 0.1
                label_ids = [
                    np.nonzero(pred_mask)[0] for pred_mask in pred_masks
                ]
                pred_labels = [[
                    labels[label_id] for label_id in perbox_label_ids
                ] for perbox_label_ids in label_ids]
                # I'm unsure how to detectron2 rescales boxes to image original size, so I use
                #   input boxes of slowfast and rescale back it instead, it's safer and even if boxes
                #   was not rescaled by cv2_transform.rescale_boxes, it still works.
                boxes = boxes.cpu().detach().numpy()
                ratio = (np.min([
                    frame_provider.display_height,
                    frame_provider.display_width,
                ]) / cfg.DATA.TEST_CROP_SIZE)
                boxes = boxes[:, 1:] * ratio
            else:
                # # Option 1: single label inference selected from the highest probability entry.
                # label_id = preds.argmax(-1).cpu()
                # pred_label = labels[label_id]
                # Option 2: multi-label inferencing selected from probability entries > threshold.
                label_ids = (torch.nonzero(
                    preds.squeeze() > 0.1).reshape(-1).cpu().detach().numpy())
                pred_labels = labels[label_ids]
                logger.info(pred_labels)
                if not list(pred_labels):
                    pred_labels = ["Unknown"]

            if cfg.DEMO.PREDICT_EVERY_FRAME:
                # option 1: remove the oldest frame in the buffer to make place for the new one.
                frames.pop(0)
            else:
                # option 2: empty the buffer
                frames = []
            s = time() - start

        if cfg.DETECTION.ENABLE and pred_labels and boxes.any():
            for box, box_labels in zip(boxes.astype(int), pred_labels):
                cv2.rectangle(
                    frame,
                    tuple(box[:2]),
                    tuple(box[2:]),
                    (0, 255, 0),
                    thickness=2,
                )
                label_origin = box[:2]
                for label in box_labels:
                    label_origin[-1] -= 5
                    (label_width, label_height), _ = cv2.getTextSize(
                        label, cv2.FONT_HERSHEY_SIMPLEX, 0.5, 2)
                    cv2.rectangle(
                        frame,
                        (label_origin[0], label_origin[1] + 5),
                        (
                            label_origin[0] + label_width,
                            label_origin[1] - label_height - 5,
                        ),
                        palette[labels.index(label)],
                        -1,
                    )
                    cv2.putText(
                        frame,
                        label,
                        tuple(label_origin),
                        cv2.FONT_HERSHEY_SIMPLEX,
                        0.5,
                        (255, 255, 255),
                        1,
                    )
                    label_origin[-1] -= label_height + 5
        if not cfg.DETECTION.ENABLE:
            # Display predicted labels to frame.
            y_offset = 50
            cv2.putText(
                frame,
                "Action:",
                (10, y_offset),
                fontFace=cv2.FONT_HERSHEY_SIMPLEX,
                fontScale=0.65,
                color=(0, 235, 0),
                thickness=2,
            )
            for pred_label in pred_labels:
                y_offset += 30
                cv2.putText(
                    frame,
                    "{}".format(pred_label),
                    (20, y_offset),
                    fontFace=cv2.FONT_HERSHEY_SIMPLEX,
                    fontScale=0.65,
                    color=(0, 235, 0),
                    thickness=2,
                )

        # Display prediction speed.
        cv2.putText(
            frame,
            "Speed: {:.2f}s".format(s),
            (10, 25),
            fontFace=cv2.FONT_HERSHEY_SIMPLEX,
            fontScale=0.65,
            color=(0, 235, 0),
            thickness=2,
        )
        frame_provider.display(frame)
        # hit Esc to quit the demo.
        key = cv2.waitKey(1)
        if key == 27:
            break

    frame_provider.clean()<|MERGE_RESOLUTION|>--- conflicted
+++ resolved
@@ -161,7 +161,7 @@
         if len(frames) != seq_len:
             frame_processed = cv2.cvtColor(frame, cv2.COLOR_BGR2RGB)
             frame_processed = scale(cfg.DATA.TEST_CROP_SIZE, frame_processed)
-            frames.append(frame_processed / 255.)
+            frames.append(frame_processed)
             if cfg.DETECTION.ENABLE and len(frames) == seq_len // 2 - 1:
                 mid_frame = frame
 
@@ -189,13 +189,8 @@
                     [torch.full((boxes.shape[0], 1), float(0)).cuda(), boxes],
                     axis=1,
                 )
-<<<<<<< HEAD
-            inputs = tensor_normalize(torch.from_numpy(np.array(frames)),
-                                      cfg.DATA.MEAN, cfg.DATA.STD)
-=======
             inputs = torch.from_numpy(np.array(frames)).float() / 255.0
             inputs = tensor_normalize(inputs, cfg.DATA.MEAN, cfg.DATA.STD)
->>>>>>> 0a7067b8
 
             # T H W C -> C T H W.
             inputs = inputs.permute(3, 0, 1, 2)
